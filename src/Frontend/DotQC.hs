--- conflicted
+++ resolved
@@ -118,7 +118,6 @@
 inv :: Gate -> Maybe Gate
 inv gate@(Gate g i p) =
   case g of
-<<<<<<< HEAD
     "H"    -> Just gate
     "X"    -> Just gate
     "Y"    -> Just gate
@@ -131,23 +130,8 @@
     "T*"   -> Just $ Gate "T" i p
     "tof"  -> Just gate
     "cnot" -> Just gate
+    "swap" -> Just gate
     _      -> Nothing
-=======
-    "H"    -> gate
-    "X"    -> gate
-    "Y"    -> gate
-    "Z"    -> gate
-    "Zd"   -> gate
-    "S"    -> Gate "S*" i p
-    "S*"   -> Gate "S" i p
-    "P"    -> Gate "P*" i p
-    "P*"   -> Gate "P" i p
-    "T"    -> Gate "T*" i p
-    "T*"   -> Gate "T" i p
-    "tof"  -> gate
-    "cnot" -> gate
-    "swap" -> gate
->>>>>>> 526efc50
 inv gate@(ParamGate g i f p) =
   case g of
     "Rz"   -> Just $ ParamGate g i (-f) p
@@ -210,15 +194,6 @@
         ("Zd", [x,y,z])  -> [Tinv x, Tinv y, Tinv z, CNOT x y, CNOT y z,
                              CNOT z x, T x, T y, Tinv z, CNOT y x,
                              T x, CNOT y z, CNOT z x, CNOT x y]
-        {-("tof", [x,y,z])-> [H z, T x, T y, T z, CNOT x y, CNOT y z,
-                            Tinv y, T z, CNOT x z, Tinv z, CNOT y z, Tinv z,
-                            CNOT x y, CNOT x z, H z]
-        ("Z", [x,y,z])  -> [T x, T y, T z, CNOT x y, CNOT y z,
-                            Tinv y, T z, CNOT x z, Tinv z, CNOT y z, Tinv z,
-                            CNOT x y, CNOT x z]
-        ("Zd", [x,y,z]) -> [Tinv x, Tinv y, Tinv z, CNOT x y, CNOT y z,
-                            T y, Tinv z, CNOT x z, T z, CNOT y z, T z,
-                            CNOT x y, CNOT x z]-}
   in
     concat $ genericReplicate i circ
 gateToCliffordT (ParamGate g i theta p) =
